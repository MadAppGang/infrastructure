--- conflicted
+++ resolved
@@ -31,11 +31,8 @@
 	envFlag        = flag.String("env", "", "Environment to use (e.g., dev, prod)")
 	versionFlag    = flag.Bool("version", false, "Show version information")
 	renderDiffFlag = flag.String("renderdiff", "", "Render terraform plan diff view from JSON file (for testing)")
-<<<<<<< HEAD
 	debugFlag      = flag.String("debug", "", "Debug mode to test screens (e.g., api_missing_key)")
-=======
 	awsConfigFlag  = flag.String("aws-config", "", "Custom AWS config file path (for testing different scenarios)")
->>>>>>> 3d5521af
 )
 
 // GetVersion returns the actual version, reading from infrastructure/version.txt
@@ -66,7 +63,6 @@
 	// Parse command line flags
 	flag.Parse()
 
-<<<<<<< HEAD
 	// Handle version flag (early, before any initialization)
 	if *versionFlag {
 		fmt.Printf("meroku version %s\n", strings.TrimSpace(GetVersion()))
@@ -77,7 +73,8 @@
 	if *debugFlag != "" {
 		handleDebugScreen(*debugFlag)
 		// handleDebugScreen will exit, so this line is never reached
-=======
+	}
+
 	// Set custom AWS config path if provided (for testing)
 	if *awsConfigFlag != "" {
 		// Validate that the custom config file exists
@@ -92,7 +89,6 @@
 			os.Exit(1)
 		}
 		SetCustomAWSConfigPath(*awsConfigFlag)
->>>>>>> 3d5521af
 	}
 
 	// Initialize pricing service early (needed for web API)
